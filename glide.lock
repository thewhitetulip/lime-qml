hash: e90dc1408146a5aae2a842a5cd1f0fb869132e9fe925d083e709367fc41f8b5e
updated: 2016-04-16T12:14:08.370620448-06:00
imports:
- name: github.com/atotto/clipboard
  version: bb272b845f1112e10117e3e45ce39f690c0001ad
- name: github.com/limetext/commands
  version: 5a56ddda8d63334ba9e3fded3827e0575ffafd17
- name: github.com/limetext/gopy
  version: 8cc843c758cf7f5dc883775cc6ce1bcaf9806e62
  subpackages:
  - lib
<<<<<<< HEAD
- name: github.com/limetext/backend
=======
- name: github.com/limetext/lime-backend
>>>>>>> 04fcf538
  version: 8debd7a72f6a4ed9762ecdef753398e253f5a36c
  subpackages:
  - lib
  - lib/keys
  - lib/log
  - lib/render
<<<<<<< HEAD
  - lib/sublime
  - lib/packages
  - lib/parser
  - lib/watch
=======
  - lib/packages
  - lib/parser
  - lib/watch
- name: github.com/limetext/loaders
  version: 476e7b192526e3b2cc4302f78ab167eca21279c9
  subpackages:
  - json
  - plist
>>>>>>> 04fcf538
- name: github.com/limetext/log4go
  version: 2aba105a605a9ebe476f35d7610704e4e723d4ab
- name: github.com/limetext/rubex
  version: 3fc130e580797e3d9c6fdab36e6a961141f9fd5f
- name: github.com/limetext/sublime
  version: e42753b644035b628909703d84e4c0d5d3e26051
  subpackages:
  - api
- name: github.com/limetext/text
  version: 06ae8177eb526ccd7877df1d16909b4e48b75e0f
- name: github.com/limetext/util
  version: 20e1a4a3505f50a45c7f92456d889d899272ac14
<<<<<<< HEAD
- name: github.com/limetext/loaders
  version: 476e7b192526e3b2cc4302f78ab167eca21279c9
- name: github.com/limetext/commands
  version: 5a56ddda8d63334ba9e3fded3827e0575ffafd17
- name: github.com/limetext/sublime
  version: e42753b644035b628909703d84e4c0d5d3e26051
=======
>>>>>>> 04fcf538
- name: github.com/quarnster/parser
  version: 8991807ce6d383a41077a642b7b381eba1df7064
- name: gopkg.in/fsnotify.v1
  version: 836bfd95fecc0f1511dd66bdbf2b5b61ab8b00b6
- name: gopkg.in/qml.v1
  version: 2ee7e5ff737026a4dfa89801fac63561279040f4
  subpackages:
  - cdata
  - gl/glbase
devImports: []<|MERGE_RESOLUTION|>--- conflicted
+++ resolved
@@ -3,38 +3,22 @@
 imports:
 - name: github.com/atotto/clipboard
   version: bb272b845f1112e10117e3e45ce39f690c0001ad
-- name: github.com/limetext/commands
-  version: 5a56ddda8d63334ba9e3fded3827e0575ffafd17
 - name: github.com/limetext/gopy
   version: 8cc843c758cf7f5dc883775cc6ce1bcaf9806e62
   subpackages:
   - lib
-<<<<<<< HEAD
 - name: github.com/limetext/backend
-=======
-- name: github.com/limetext/lime-backend
->>>>>>> 04fcf538
   version: 8debd7a72f6a4ed9762ecdef753398e253f5a36c
   subpackages:
   - lib
   - lib/keys
   - lib/log
   - lib/render
-<<<<<<< HEAD
-  - lib/sublime
   - lib/packages
   - lib/parser
   - lib/watch
-=======
-  - lib/packages
-  - lib/parser
-  - lib/watch
-- name: github.com/limetext/loaders
-  version: 476e7b192526e3b2cc4302f78ab167eca21279c9
-  subpackages:
-  - json
-  - plist
->>>>>>> 04fcf538
+- name: github.com/limetext/commands
+  version: 5a56ddda8d63334ba9e3fded3827e0575ffafd17
 - name: github.com/limetext/log4go
   version: 2aba105a605a9ebe476f35d7610704e4e723d4ab
 - name: github.com/limetext/rubex
@@ -47,15 +31,12 @@
   version: 06ae8177eb526ccd7877df1d16909b4e48b75e0f
 - name: github.com/limetext/util
   version: 20e1a4a3505f50a45c7f92456d889d899272ac14
-<<<<<<< HEAD
 - name: github.com/limetext/loaders
   version: 476e7b192526e3b2cc4302f78ab167eca21279c9
 - name: github.com/limetext/commands
   version: 5a56ddda8d63334ba9e3fded3827e0575ffafd17
 - name: github.com/limetext/sublime
   version: e42753b644035b628909703d84e4c0d5d3e26051
-=======
->>>>>>> 04fcf538
 - name: github.com/quarnster/parser
   version: 8991807ce6d383a41077a642b7b381eba1df7064
 - name: gopkg.in/fsnotify.v1

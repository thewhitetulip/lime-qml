--- conflicted
+++ resolved
@@ -4,11 +4,7 @@
 - name: github.com/atotto/clipboard
   version: bb272b845f1112e10117e3e45ce39f690c0001ad
 - name: github.com/limetext/backend
-<<<<<<< HEAD
   version: 22a195acdf7457e8684596c47f70f943156bc9e0
-=======
-  version: 6795bfa3bd91c8553781b3bc619a2e11e76b66d9
->>>>>>> 96bb0ee7
   subpackages:
   - keys
   - log
@@ -30,11 +26,7 @@
 - name: github.com/limetext/log4go
   version: 41f52bba2191d3bfa764c6867968eb06acbd8f3c
 - name: github.com/limetext/qml-go
-<<<<<<< HEAD
-  version: bbb94ca556a5ce871b0a1aa9d21ef5cd7e0b2940
-=======
   version: 45d4715a27ab22e7cc73ffd86bdaa67e50f37624
->>>>>>> 96bb0ee7
   subpackages:
   - cdata
   - internal/util
@@ -43,11 +35,7 @@
 - name: github.com/limetext/rubex
   version: 06adcbb38bcc95987997894b1de33e7502bc1933
 - name: github.com/limetext/sublime
-<<<<<<< HEAD
   version: cc1e0d06d322db300b385bafffc14ff673a363bf
-=======
-  version: e0ee8ecb6833b91c139656621663a40a8ed718ce
->>>>>>> 96bb0ee7
   subpackages:
   - api
   - internal/textmate/language
